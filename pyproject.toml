[project]
name = "HSSM"
version = "0.2.5"
description = "Bayesian inference for hierarchical sequential sampling models."
authors = [
    { name = "Alexander Fengler", email = "alexander_fengler@brown.edu" },
    { name = "Paul Xu", email = "yang_xu@brown.edu" },
    { name = "Carlos Paniagua", email = "carlos_paniagua@brown.edu" },
    { name = "Aisulu Omar", email = "aisulu_omar@brown.edu" },
    { name = "Michael Frank", email = "michael_frank@brown.edu" },
]
readme = "README.md"
license = { file = "LICENSE" }
repository = "https://github.com/lnccbrown/HSSM"
keywords = ["HSSM", "sequential sampling models", "bayesian", "bayes", "mcmc"]

requires-python = ">=3.10,<3.13"

dependencies = [
    "arviz>=0.19.0",
    "bambi>=0.15.0, <0.16.0",
    "cloudpickle>=3.0.0",
    "hddm-wfpt>=0.1.4",
    "huggingface-hub>=0.24.6",
        "numpy>=1.26.4,<2.0.0",
    "numpyro>=0.16.0",
    "onnx>=1.16.0",
    "pymc>=5.19.0",
    "seaborn>=0.13.2",
    "ssm-simulators>=0.8.3",
    "tqdm>=4.66.0",
    ]

[project.optional-dependencies]
cuda12 = ["jax[cuda12]>=0.4.25"]

[dependency-groups]
dev = [
    "coverage>=7.6.4",
    "graphviz>=0.20.3",
    "ipykernel>=6.29.5",
    "ipython>=8.31.0",
    "ipywidgets>=8.1.2",
    "jupyterlab>=4.2.4",
    "mistune>=3.0.2",
    "mkdocs-material>=9.5.21",
    "mkdocs>=1.6.0",
    "mkdocs-jupyter>=0.25.1",
    "mkdocstrings-python>=1.10.0",
    "mypy>=1.11.1",
    "nbconvert>=7.16.5",
    "onnxruntime>=1.17.1",
    "pre-commit>=2.20.0",
    "ptpython>=3.0.29",
    "pytest-cov>=6.0.0",
    "pytest-xdist>=3.6.1",
    "pytest>=8.3.1",
    "ruff>=0.9.1",
]
notebook = [
    "ipykernel>=6.29.5",
<<<<<<< HEAD
    "lanfactory>=0.4.4",
=======
    "zeus-mcmc>=2.5.4",
>>>>>>> b1aee81f
]

[tool.ruff]
line-length = 88
target-version = "py310"

[tool.ruff.format]
docstring-code-format = true

[tool.ruff.lint]
unfixable = ["E711"]

select = [
    # pydocstyle
    "D",
    # pyflakes
    "F",
    # pycodestyle
    "E",
    "I",
    "W",
    # flake8-2020
    "YTT",
    # flake8-bugbear
    "B",
    # flake8-quotes
    "Q",
    # pylint
    "PLE",
    "PLR",
    "PLW",
    # misc lints
    "PIE",
    # flake8-pyi
    "PYI",
    # tidy imports
    "TID",
    # type-checking imports
    "TCH",
]

ignore = [
    # space before : (needed for how black formats slicing)
    # "E203",  # not yet implemented
    # module level import not at top of file
    "E402",
    # do not assign a lambda expression, use a def
    "E731",
    # line break before binary operator
    # "W503",  # not yet implemented
    # line break after binary operator
    # "W504",  # not yet implemented
    # controversial
    "B006",
    # controversial
    "B007",
    # controversial
    "B008",
    # setattr is used to side-step mypy
    "B009",
    # getattr is used to side-step mypy
    "B010",
    # tests use assert False
    "B011",
    # tests use comparisons but not their returned value
    "B015",
    # false positives
    "B019",
    # Loop control variable overrides iterable it iterates
    "B020",
    # Function definition does not bind loop variable
    "B023",
    # zip()` without an explicit `strict=
    "B905",
    # Functions defined inside a loop must not use variables redefined in the loop
    # "B301",  # not yet implemented
    # Too many arguments to function call
    "PLR0913",
    # Too many returns
    "PLR0911",
    # Too many branches
    "PLR0912",
    # Too many statements
    "PLR0915",
    # Global statements are discouraged
    "PLW0603",
    # Docstrings should not be included in stubs
    "PYI021",
    # Use typing_extensions.TypeAlias for type aliases
    # "PYI026",  # not yet implemented
    # Use "collections.abc.*" instead of "typing.*" (PEP 585 syntax)
    # "PYI027",  # not yet implemented
    # while int | float can be shortened to float, the former is more explicit
    # "PYI041",  # not yet implemented

    # Additional checks that don't pass yet
    # Within an except clause, raise exceptions with ...
    "B904",
    # Magic number
    "PLR2004",
    # Consider `elif` instead of `else` then `if` to remove indentation level
    "PLR5501",
    # Ignore "Use `float` instead of `int | float`."
    "PYI041",
    # Allow importing from parent modules
    "TID252",
]

exclude = [".github", "docs", "notebook", "tests/*"]

[tool.ruff.lint.pydocstyle]
convention = "numpy"

[tool.mypy]
ignore_missing_imports = true

[tool.pytest]
testpaths = ["tests"]

[tool.pytest.ini_options]
markers = [
    "slow: marks tests as slow (add --runslow option to run these tests)",
]

[build-system]
requires = ["hatchling"]
build-backend = "hatchling.build"

[[tool.uv.index]]
name = "default"
url = "https://pypi.org/simple/"<|MERGE_RESOLUTION|>--- conflicted
+++ resolved
@@ -59,11 +59,8 @@
 ]
 notebook = [
     "ipykernel>=6.29.5",
-<<<<<<< HEAD
     "lanfactory>=0.4.4",
-=======
     "zeus-mcmc>=2.5.4",
->>>>>>> b1aee81f
 ]
 
 [tool.ruff]
