# Distribution / packaging
.Python
build/
develop-eggs/
dist/
downloads/
eggs/
.eggs/
lib/
lib64/
parts/
sdist/
var/
wheels/
pip-wheel-metadata/
share/python-wheels/
*.egg-info/
.installed.cfg
*.egg
MANIFEST

# Installer logs
pip-log.txt
pip-delete-this-directory.txt

# Unit test / coverage reports
htmlcov/
.tox/
.nox/
.coverage
.coverage.*
.cache
*.cover
*.py,cover
.hypothesis/
.pytest_cache/
.mypy_cache/
.ruff_cache/
tests/__pycache__
coverage.xml

# Jupyter Notebook
.ipynb_checkpoints
.ipynb_checkpoints/

# PEP 582; used by e.g. github.com/David-OConnor/pyflow
__pypackages__/

# Environments
.env
.venv
env/
venv/
ENV/

# Also ignore lock files
poetry.lock
uv.lock

# Editor cruft
.idea/
.vscode/

# MacOS cruft
.DS_Store

__pycache__/

# mkdocs
docs/site
site/

# folders in the repository
/notebooks
/test_notebooks

*.so
.python-version
<<<<<<< HEAD
uv.lock
explorations/
=======
uv.lock
>>>>>>> 7aee0960
<|MERGE_RESOLUTION|>--- conflicted
+++ resolved
@@ -76,9 +76,4 @@
 
 *.so
 .python-version
-<<<<<<< HEAD
-uv.lock
-explorations/
-=======
-uv.lock
->>>>>>> 7aee0960
+uv.lock