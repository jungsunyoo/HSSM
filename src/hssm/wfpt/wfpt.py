"""Helper functions for creating a `pymc.Distribution`.

This module provides functions for producing for Wiener First-Passage Time (WFPT)
distributions that support arbitrary log-likelihood functions and random number
generation ops.
"""

from __future__ import annotations

from os import PathLike
from typing import TYPE_CHECKING, Any, Callable, Type

import bambi as bmb
import numpy as np
import onnx
import pymc as pm
import pytensor
import pytensor.tensor as pt
from numpy.typing import ArrayLike
from pytensor.tensor.random.op import RandomVariable
from ssms.basic_simulators import simulator
from ssms.config import model_config as ssms_model_config

<<<<<<< HEAD
=======

from .base import OUT_OF_BOUNDS_VAL, log_pdf, log_pdf_sv
>>>>>>> baa4e12f
from .lan import make_jax_logp_funcs_from_onnx, make_jax_logp_ops, make_pytensor_logp

if TYPE_CHECKING:
    from hssm.utils import BoundsSpec

LogLikeFunc = Callable[..., ArrayLike]
LogLikeGrad = Callable[..., ArrayLike]

<<<<<<< HEAD
OUT_OF_BOUNDS_VAL = pm.floatX(-66.1)
=======
# Defined here to avoid circular import
# TODO: update these bounds in the future
ddm_analytical_bounds: dict[str, tuple[float, float]] = {
    "v": (-3.0, 3.0),
    "a": (0.3, 2.5),
    "z": (0.1, 0.9),
    "t": (0.0, 2.0),
}

ddm_sdv_analytical_bounds = ddm_analytical_bounds | {
    "sv": (0.0, 1.0),
}
>>>>>>> baa4e12f


def apply_param_bounds_to_loglik(
    logp: Any,
    list_params: list[str],
    *dist_params: Any,
    bounds: dict[str, BoundsSpec],
):
    """Adjust the log probability of a model based on parameter boundaries.

    Parameters
    ----------
    logp
        The log probability of the model.
    list_params
        A list of strings representing the names of the distribution parameters.
    dist_params
        The distribution parameters.
    bounds
        Boundaries for parameters in the likelihood.

    Returns
    -------
        The adjusted log likelihoods.
    """
    dist_params_dict = dict(zip(list_params, dist_params))

    bounds = {
        k: (
            pm.floatX(v[0]),
            pm.floatX(v[1]),
        )
        for k, v in bounds.items()
    }

    for param_name, param in dist_params_dict.items():
        lower_bound, upper_bound = bounds[param_name]

        out_of_bounds_mask = pt.bitwise_or(
            pt.lt(param, lower_bound), pt.gt(param, upper_bound)
        )

        broadcasted_mask = pt.broadcast_to(
            out_of_bounds_mask, logp.shape
        )  # typing: ignore

        logp = pt.where(broadcasted_mask, OUT_OF_BOUNDS_VAL, logp)

    return logp


def make_model_rv(model_name: str, list_params: list[str]) -> Type[RandomVariable]:
    """Build a RandomVariable Op according to the list of parameters.

    Parameters
    ----------
    list_params
        A list of str of all parameters for this ``RandomVariable``.

    Returns
    -------
        A class of RandomVariable that are to be used in a ``pm.Distribution``.
    """

    # pylint: disable=W0511, R0903
    class WFPTRandomVariable(RandomVariable):
        """WFPT random variable."""

        name: str = "WFPT_RV"

        # NOTE: This is wrong at the moment, but necessary
        # to get around the support checking in PyMC that would result in error
        ndim_supp: int = 0

        ndims_params: list[int] = [0 for _ in list_params]
        dtype: str = "floatX"
        _print_name: tuple[str, str] = ("WFPT", "\\operatorname{WFPT}")
        _list_params = list_params

        # pylint: disable=arguments-renamed,bad-option-value,W0221
        # NOTE: `rng` now is a np.random.Generator instead of RandomState
        # since the latter is now deprecated from numpy
        @classmethod
        def rng_fn(  # type: ignore
            cls,
            rng: np.random.Generator,
            *args,
            **kwargs,
        ) -> np.ndarray:
            """Generate random variables from this distribution.

            Parameters
            ----------
            rng
                A `np.random.Generator` object for random state.
            args
                Unnamed arguments of parameters, in the order of `_list_params`, plus
                the last one as size.
            kwargs
                Other keyword arguments passed to the ssms simulator.

            Returns
            -------
                An array of `(rt, response)` genenerated from the distribution.
            """
            # First figure out what the size specified here is
            # Since the number of unnamed arguments is underdetermined,
            # we are going to use this hack.
            if "size" in kwargs:
                size = kwargs.pop("size")
            else:
                size = args[-1]
                args = args[:-1]

            arg_arrays = [np.asarray(arg) for arg in args]

            iinfo32 = np.iinfo(np.uint32)
            seed = rng.integers(0, iinfo32.max, dtype=np.uint32)

            if cls._list_params != ssms_model_config[model_name]["params"]:
                raise ValueError(
                    f"The list of parameters in `list_params` {cls._list_params} "
                    + "is different from the model config in SSM Simulators "
                    + f"({ssms_model_config[model_name]['params']})."
                )

            is_all_scalar = all(arg.size == 1 for arg in arg_arrays)

            if is_all_scalar:
                # All parameters are scalars

                theta = np.stack(arg_arrays)
                n_samples = 1 if not size else size
            else:
                # Preprocess all parameters, reshape them into a matrix of dimension
                # (size, n_params) where size is the number of elements in the largest
                # of all parameters passed to *arg

                elem_max_size = np.argmax([arg.size for arg in arg_arrays])
                max_shape = arg_arrays[elem_max_size].shape

                new_data_size = max_shape[-1]

                theta = np.column_stack(
                    [np.broadcast_to(arg, max_shape).reshape(-1) for arg in arg_arrays]
                )

                if size is None:
                    n_samples = 1
                elif size % new_data_size != 0:
                    raise ValueError(
                        "`size` needs to be a multiple of the size of data"
                    )
                else:
                    n_samples = size // new_data_size

            sim_out = simulator(
                theta=theta,
                model=model_name,
                n_samples=n_samples,
                random_state=seed,
                **kwargs,
            )

            output = np.column_stack([sim_out["rts"], sim_out["choices"]])

            if not is_all_scalar:
                output = output.reshape((*max_shape[:-1], max_shape[-1] * n_samples, 2))

            return output

    return WFPTRandomVariable


def make_distribution(
    model_name: str,
    loglik: LogLikeFunc | pytensor.graph.Op,
    list_params: list[str],
    rv: Type[RandomVariable] | None = None,
    bounds: dict | None = None,
) -> Type[pm.Distribution]:
    """Make a `pymc.Distribution`.

    Constructs a `pymc.Distribution` from a log-likelihood function and a
    RandomVariable op.

    Parameters
    ----------
    loglik
        A loglikelihood function. It can be any Callable in Python.
    list_params
        A list of parameters that the log-likelihood accepts. The order of the
        parameters in the list will determine the order in which the parameters
        are passed to the log-likelihood function.
    rv
        A RandomVariable Op (a class, not an instance). If None, a default will be
        used.
    bounds
        A dictionary with parameters as keys (a string) and its boundaries as values.
        Example: {"parameter": (lower_boundary, upper_boundary)}.

    Returns
    -------
        A pymc.Distribution that uses the log-likelihood function.
    """
    random_variable = make_model_rv(model_name, list_params) if not rv else rv

    class WFPTDistribution(pm.Distribution):
        """Wiener first-passage time (WFPT) log-likelihood for LANs."""

        # This is just a placeholder because pm.Distribution requires an rv_op
        # Might be updated in the future once

        # NOTE: rv_op is an INSTANCE of RandomVariable
        rv_op = random_variable()
        params = list_params

        @classmethod
        def dist(cls, **kwargs):  # pylint: disable=arguments-renamed
            dist_params = [
                pt.as_tensor_variable(pm.floatX(kwargs[param])) for param in cls.params
            ]
            other_kwargs = {k: v for k, v in kwargs.items() if k not in cls.params}
            return super().dist(dist_params, **other_kwargs)

        def logp(data, *dist_params):  # pylint: disable=E0213
            logp = loglik(data, *dist_params)

            if bounds is None:
                return logp

            return apply_param_bounds_to_loglik(
                logp, list_params, *dist_params, bounds=bounds
            )

    return WFPTDistribution


<<<<<<< HEAD
=======
WFPT: Type[pm.Distribution] = make_distribution(
    "ddm", log_pdf, ["v", "a", "z", "t"], bounds=ddm_analytical_bounds
)

WFPT_SDV: Type[pm.Distribution] = make_distribution(
    "ddm_sdv", log_pdf_sv, ["v", "a", "z", "t", "sv"], bounds=ddm_analytical_bounds
)


>>>>>>> baa4e12f
def make_lan_distribution(
    model_name: str,
    list_params: list[str],
    model: str | PathLike | onnx.ModelProto,
    backend: str = "pytensor",
    bounds: dict | None = None,
    rv: Type[RandomVariable] | None = None,
    params_is_reg: list[bool] | None = None,
) -> Type[pm.Distribution]:
    """Make a PyMC distribution from an ONNX model.

    Produces a PyMC distribution that uses the provided base or ONNX model as
    its log-likelihood function.

    Parameters
    ----------
    model
        The path of the ONNX model, or one already loaded in memory.
    backend
        Whether to use "pytensor" or "jax" as the backend of the log-likelihood
        computation. If `jax`, the function will be wrapped in an pytensor Op.
    list_params
        A list of the names of the parameters following the order of how they are fed
        to the LAN.
    rv
        The RandomVariable Op used for posterior sampling.
    model_name
        The name of the model (a string).
    param_is_reg
        A list of booleans indicating whether each parameter in the
        corresponding position in `list_params` is a regression.
    bounds
        A dictionary with parameters as keys (a string) and its boundaries
        as values.Example: {"parameter": (lower_boundary, upper_boundary)}.

    Returns
    -------
        A PyMC Distribution class that uses the ONNX model as its log-likelihood
        function.
    """
    if isinstance(model, (str, PathLike)):
        model = onnx.load(str(model))
    if backend == "pytensor":
        lan_logp_pt = make_pytensor_logp(model)
        return make_distribution(
            model_name,
            lan_logp_pt,
            list_params,
            rv,
            bounds=bounds,
        )
    if backend == "jax":
        if params_is_reg is None:
            raise ValueError(
                "Please supply a list of bools to `params_is_reg` to indicate whether"
                + " each paramter is a regression."
            )
        logp, logp_grad, logp_nojit = make_jax_logp_funcs_from_onnx(
            model,
            params_is_reg,
        )
        lan_logp_jax = make_jax_logp_ops(logp, logp_grad, logp_nojit)
        return make_distribution(
            model_name,
            lan_logp_jax,
            list_params,
            rv,
            bounds=bounds,
        )

    raise ValueError("Currently only 'pytensor' and 'jax' backends are supported.")


def make_family(
    dist: Type[pm.Distribution],
    list_params: list[str],
    link: str | dict[str, bmb.families.Link],
    parent: str = "v",
    likelihood_name: str = "WFPT Likelihood",
    family_name="WFPT Family",
) -> bmb.Family:
    """Build a family in bambi.

    Parameters
    ----------
    dist
        A pm.Distribution class (not an instance).
    list_params
        A list of parameters for the likelihood function.
    link
        A link function or a dictionary of parameter: link functions.
    parent
        The parent parameter of the likelihood function. Defaults to v.
    likelihood_name
        the name of the likelihood function.
    family_name
        the name of the family.

    Returns
    -------
        An instance of a bambi family.
    """
    likelihood = bmb.Likelihood(
        likelihood_name, parent=parent, params=list_params, dist=dist
    )

    family = bmb.Family(family_name, likelihood=likelihood, link=link)

    return family<|MERGE_RESOLUTION|>--- conflicted
+++ resolved
@@ -21,11 +21,8 @@
 from ssms.basic_simulators import simulator
 from ssms.config import model_config as ssms_model_config
 
-<<<<<<< HEAD
-=======
-
-from .base import OUT_OF_BOUNDS_VAL, log_pdf, log_pdf_sv
->>>>>>> baa4e12f
+
+from .base import OUT_OF_BOUNDS_VAL
 from .lan import make_jax_logp_funcs_from_onnx, make_jax_logp_ops, make_pytensor_logp
 
 if TYPE_CHECKING:
@@ -33,23 +30,6 @@
 
 LogLikeFunc = Callable[..., ArrayLike]
 LogLikeGrad = Callable[..., ArrayLike]
-
-<<<<<<< HEAD
-OUT_OF_BOUNDS_VAL = pm.floatX(-66.1)
-=======
-# Defined here to avoid circular import
-# TODO: update these bounds in the future
-ddm_analytical_bounds: dict[str, tuple[float, float]] = {
-    "v": (-3.0, 3.0),
-    "a": (0.3, 2.5),
-    "z": (0.1, 0.9),
-    "t": (0.0, 2.0),
-}
-
-ddm_sdv_analytical_bounds = ddm_analytical_bounds | {
-    "sv": (0.0, 1.0),
-}
->>>>>>> baa4e12f
 
 
 def apply_param_bounds_to_loglik(
@@ -288,18 +268,6 @@
     return WFPTDistribution
 
 
-<<<<<<< HEAD
-=======
-WFPT: Type[pm.Distribution] = make_distribution(
-    "ddm", log_pdf, ["v", "a", "z", "t"], bounds=ddm_analytical_bounds
-)
-
-WFPT_SDV: Type[pm.Distribution] = make_distribution(
-    "ddm_sdv", log_pdf_sv, ["v", "a", "z", "t", "sv"], bounds=ddm_analytical_bounds
-)
-
-
->>>>>>> baa4e12f
 def make_lan_distribution(
     model_name: str,
     list_params: list[str],
