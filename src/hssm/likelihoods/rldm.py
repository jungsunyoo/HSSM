"""The log-likelihood function for the RLDM model."""

from typing import Callable

import jax
import jax.numpy as jnp
from jax.lax import dynamic_slice, scan

from hssm.distribution_utils.func_utils import make_vjp_func

from ..distribution_utils.jax import make_jax_logp_ops
from ..distribution_utils.onnx import make_simple_jax_logp_funcs_from_onnx

# Obtain the angle log-likelihood function from an ONNX model.
angle_logp_jax_func = make_simple_jax_logp_funcs_from_onnx(
    model="angle.onnx",
)


def rldm_logp_inner_func(
    subj,
    ntrials_subj,
    data,
    rl_alpha,
    scaler,
    a,
    z,
    t,
    theta,
    trial,
    feedback,
):
    """Compute the log likelihood for a given subject using the RLDM model."""
    rt = data[:, 0]
    response = data[:, 1]

    subj = jnp.astype(subj, jnp.int32)

    # Extracting the parameters and data for the specific subject
    subj_rl_alpha = dynamic_slice(rl_alpha, [subj * ntrials_subj], [ntrials_subj])
    subj_scaler = dynamic_slice(scaler, [subj * ntrials_subj], [ntrials_subj])
    subj_a = dynamic_slice(a, [subj * ntrials_subj], [ntrials_subj])
    subj_z = dynamic_slice(z, [subj * ntrials_subj], [ntrials_subj])
    subj_t = dynamic_slice(t, [subj * ntrials_subj], [ntrials_subj])
    subj_theta = dynamic_slice(theta, [subj * ntrials_subj], [ntrials_subj])

    subj_trial = dynamic_slice(trial, [subj * ntrials_subj], [ntrials_subj])
    subj_response = dynamic_slice(response, [subj * ntrials_subj], [ntrials_subj])
    subj_rt = dynamic_slice(rt, [subj * ntrials_subj], [ntrials_subj])
    subj_feedback = dynamic_slice(feedback, [subj * ntrials_subj], [ntrials_subj])

    # Initialize the LAN matrix that will hold the trial-by-trial data
    # The matrix will have 7 columns: data (choice, rt) and parameters of
    # the angle model (v, a, z, t, theta)
    # The number of rows is equal to the number of trials for the subject
    q_val = jnp.ones(2) * 0.5
    LAN_matrix_init = jnp.zeros((ntrials_subj, 7))

    # function to process each trial
    def process_trial(carry, inputs):
        q_val, loglik, LAN_matrix, t = carry
        state, action, rt, reward = inputs
        state = jnp.astype(state, jnp.int32)
        action = jnp.astype(action, jnp.int32)

        # drift rate on each trial depends on difference in expected rewards for
        # the two alternatives:
        # drift rate = (q_up - q_low) * scaler where
        # the scaler parameter describes the weight to put on the difference in
        # q-values.
        computed_v = (q_val[1] - q_val[0]) * subj_scaler[t]

        # compute the reward prediction error
        delta_RL = reward - q_val[action]

        # update the q-values using the RL learning rule (here, simple TD rule)
        q_val = q_val.at[action].set(q_val[action] + subj_rl_alpha[t] * delta_RL)

        # update the LAN_matrix with the current trial data
        # The first column is the drift rate, followed by
        # the parameters a, z, t, theta, rt, and action
        segment_result = jnp.array(
            [computed_v, subj_a[t], subj_z[t], subj_t[t], subj_theta[t], rt, action]
        )
        LAN_matrix = LAN_matrix.at[t, :].set(segment_result)

        return (q_val, loglik, LAN_matrix, t + 1), None

    trials = (
        subj_trial,
        subj_response,
        subj_rt,
        subj_feedback,
    )
    (q_val, LL, LAN_matrix, _), _ = scan(
        process_trial, (q_val, 0.0, LAN_matrix_init, 0), trials
    )

    # forward pass through the LAN to compute log likelihoods
    LL = angle_logp_jax_func(LAN_matrix)

    return LL


rldm_logp_inner_func_vmapped = jax.vmap(
    rldm_logp_inner_func,
    # Only the first argument (subj), needs to be vectorized
    in_axes=[0] + [None] * 10,
)


def make_rldm_logp_func(n_participants: int, n_trials: int) -> Callable:
    """Create a log likelihood function for the RLDM model.

    Parameters
    ----------
    n_participants : int
        The number of participants in the dataset.
    n_trials : int
        The number of trials per participant.

    Returns
    -------
    callable
        A function that computes the log likelihood for the RLDM model.
    """

    def logp(data, *dist_params) -> jnp.ndarray:
        """Compute the log likelihood for the RLDM model.

        Parameters
        ----------
        args : tuple
            A tuple containing the subject index, number of trials per subject,
            data, and model parameters
            (rl_alpha, scaler, a, z, t, theta, trial, feedback).

        Returns
        -------
        jnp.ndarray
            The log likelihoods for each subject.
        """
        participant_id = dist_params[6]
        trial = dist_params[7]
        feedback = dist_params[8]

        subj = jnp.unique(participant_id, size=n_participants).astype(jnp.int32)

        # create parameter arrays to be passed to the likelihood function
        rl_alpha, scaler, a, z, t, theta = dist_params[:6]

        return rldm_logp_inner_func_vmapped(
            subj,
            n_trials,
            data,
            rl_alpha,
            scaler,
            a,
            z,
            t,
            theta,
            trial,
            feedback,
        ).ravel()

    return logp


<<<<<<< HEAD
=======
def make_vjp_logp_func(logp: Callable) -> Callable:
    """Create a vector-Jacobian product (VJP) function for the RLDM log likelihood.

    Parameters
    ----------
    logp : callable
        The log likelihood function.

    Returns
    -------
    callable
        A function that computes the VJP of the log likelihood for the RLDM model.
    """

    def vjp_logp(*inputs, gz):
        """Compute the vector-Jacobian product (VJP) of the log likelihood function.

        Parameters
        ----------
        inputs : list
            A list of data and parameters used in the likelihood computation.
            Also includes the extra_fields data columns.
            Eg. [data, rl_alpha, scaler, a, z, t, theta, trial, feedback].
        gz: jnp.ndarray
            The vector to multiply with the Jacobian of the log likelihood.

        Returns
        -------
        jnp.ndarray
            The VJP of the log likelihoods for each subject.
        """
        _, vjp_logp = jax.vjp(logp, *inputs)
        return vjp_logp(gz)[1:7]  # Exclude the data and the extra fields

    return vjp_logp


>>>>>>> 0c3fcc28
def make_rldm_logp_op(n_participants: int, n_trials: int) -> Callable:
    """Create a pytensor Op for the likelihood function of RLDM model.

    Parameters
    ----------
    n_participants : int
        The number of participants in the dataset.
    n_trials : int
        The number of trials per participant.

    Returns
    -------
    callable
        A function that computes the log likelihood for the RLDM model.
    """
    logp = make_rldm_logp_func(n_participants, n_trials)
    vjp_logp = make_vjp_func(logp, params_only=False)

    return make_jax_logp_ops(
        logp=jax.jit(logp),
        logp_vjp=jax.jit(vjp_logp),
        logp_nojit=logp,
        n_params=6,  # rl_alpha, scaler, a, z, t, theta
    )<|MERGE_RESOLUTION|>--- conflicted
+++ resolved
@@ -166,8 +166,6 @@
     return logp
 
 
-<<<<<<< HEAD
-=======
 def make_vjp_logp_func(logp: Callable) -> Callable:
     """Create a vector-Jacobian product (VJP) function for the RLDM log likelihood.
 
@@ -205,7 +203,6 @@
     return vjp_logp
 
 
->>>>>>> 0c3fcc28
 def make_rldm_logp_op(n_participants: int, n_trials: int) -> Callable:
     """Create a pytensor Op for the likelihood function of RLDM model.
 
