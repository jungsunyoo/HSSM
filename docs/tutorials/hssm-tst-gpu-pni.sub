--- conflicted
+++ resolved
@@ -32,13 +32,7 @@
 
 # ---- use env's python directly (no conda init needed)
 # PY="/data/homezvol1/jungsuy/conda-envs/hssm-gpu/bin/python"
-<<<<<<< HEAD
 PY="/usr/people/jy4657/.conda/envs/hssm/bin/python"
-=======
-module load anacondapy/2024.02
-conda init
-conda activate hssm
->>>>>>> 0d9518a6
 
 # ---- safe env
 unset XLA_FLAGS
